// Copyright 2019 Google LLC
//
// Licensed under the Apache License, Version 2.0 (the "License");
// you may not use this file except in compliance with the License.
// You may obtain a copy of the License at
//
//      https://www.apache.org/licenses/LICENSE-2.0
//
// Unless required by applicable law or agreed to in writing, software
// distributed under the License is distributed on an "AS IS" BASIS,
// WITHOUT WARRANTIES OR CONDITIONS OF ANY KIND, either express or implied.
// See the License for the specific language governing permissions and
// limitations under the License.

#include <string.h>

#include "iree/base/math.h"
#include "iree/base/tracing.h"
#include "iree/vm/api.h"
#include "iree/vm/bytecode_dispatch_util.h"
<<<<<<< HEAD

//===----------------------------------------------------------------------===//
// Math utilities, kept here to limit dependencies
//===----------------------------------------------------------------------===//

// Rounds up the value to the nearest power of 2 (if not already a power of 2).
static inline uint32_t iree_math_round_up_to_pow2_u32(uint32_t n) {
  n--;
  n |= n >> 1;
  n |= n >> 2;
  n |= n >> 4;
  n |= n >> 8;
  n |= n >> 16;
  n++;
  return n;
}
=======
>>>>>>> 1f86f0ef

//===----------------------------------------------------------------------===//
// Register remapping utilities
//===----------------------------------------------------------------------===//

// Remaps registers from a source set to a destination set within the same stack
// frame. This is a way to perform a conditional multi-mov sequence instead of
// requiring the additional bytecode representation of the conditional movs.
//
// This assumes that the remapping list is properly ordered such that there are
// no swapping hazards (such as 0->1,1->0). The register allocator in the
// compiler should ensure this is the case when it can occur.
static void iree_vm_bytecode_dispatch_remap_branch_registers(
    const iree_vm_registers_t regs,
    const iree_vm_register_remap_list_t* IREE_RESTRICT remap_list) {
  for (int i = 0; i < remap_list->size; ++i) {
    // TODO(benvanik): change encoding to avoid this branching.
    // Could write two arrays: one for prims and one for refs.
    uint16_t src_reg = remap_list->pairs[i].src_reg;
    uint16_t dst_reg = remap_list->pairs[i].dst_reg;
    if (src_reg & IREE_REF_REGISTER_TYPE_BIT) {
      iree_vm_ref_retain_or_move(src_reg & IREE_REF_REGISTER_MOVE_BIT,
                                 &regs.ref[src_reg & regs.ref_mask],
                                 &regs.ref[dst_reg & regs.ref_mask]);
    } else {
      regs.i32[dst_reg & regs.i32_mask] = regs.i32[src_reg & regs.i32_mask];
    }
  }
}

// Discards ref registers in the list if they are marked move.
// This can be used to eagerly release resources we don't need and reduces
// memory consumption if used effectively prior to yields/waits.
static void iree_vm_bytecode_dispatch_discard_registers(
    const iree_vm_registers_t regs,
    const iree_vm_register_list_t* IREE_RESTRICT reg_list) {
  for (int i = 0; i < reg_list->size; ++i) {
    // TODO(benvanik): change encoding to avoid this branching.
    uint16_t reg = reg_list->registers[i];
    if ((reg & (IREE_REF_REGISTER_TYPE_BIT | IREE_REF_REGISTER_MOVE_BIT)) ==
        (IREE_REF_REGISTER_TYPE_BIT | IREE_REF_REGISTER_MOVE_BIT)) {
      iree_vm_ref_release(&regs.ref[reg & regs.ref_mask]);
    }
  }
}

//===----------------------------------------------------------------------===//
// Stack management
//===----------------------------------------------------------------------===//

static iree_vm_registers_t iree_vm_bytecode_get_register_storage(
    iree_vm_stack_frame_t* frame) {
  const iree_vm_bytecode_frame_storage_t* stack_storage =
      (iree_vm_bytecode_frame_storage_t*)iree_vm_stack_frame_storage(frame);

  // Masks indicate the valid bits of any register value within the range we
  // have allocated in the storage. So for 4 registers we'd expect a 0b11 mask.
  iree_vm_registers_t registers;
  memset(&registers, 0, sizeof(registers));
  registers.i32_mask = (uint16_t)(stack_storage->i32_register_count
                                      ? stack_storage->i32_register_count - 1
                                      : 0);
  registers.ref_mask = (uint16_t)(stack_storage->ref_register_count
                                      ? stack_storage->ref_register_count - 1
                                      : 0);

  // Register storage immediately follows the stack storage header.
  registers.i32 =
      (int32_t*)((uintptr_t)stack_storage + stack_storage->i32_register_offset);
  registers.ref = (iree_vm_ref_t*)((uintptr_t)stack_storage +
                                   stack_storage->ref_register_offset);

  return registers;
}

// Releases any remaining refs held in the frame storage.
static void IREE_API_CALL
iree_vm_bytecode_stack_frame_cleanup(iree_vm_stack_frame_t* frame) {
  iree_vm_registers_t regs = iree_vm_bytecode_get_register_storage(frame);
  // TODO(benvanik): allow the VM to elide this when it's known that there are
  // no more live registers.
  for (uint16_t i = 0; i <= regs.ref_mask; ++i) {
    iree_vm_ref_t* ref = &regs.ref[i];
    if (ref->ptr) iree_vm_ref_release(ref);
  }
}

static iree_status_t iree_vm_bytecode_function_enter(
    iree_vm_stack_t* stack, const iree_vm_function_t function,
    iree_vm_stack_frame_t** out_callee_frame,
    iree_vm_registers_t* out_callee_registers) {
  IREE_DISPATCH_LOG_CALL(function);

  iree_vm_bytecode_module_t* module =
      (iree_vm_bytecode_module_t*)function.module->self;
  if (IREE_UNLIKELY(function.ordinal >= module->function_descriptor_count)) {
    return iree_make_status(IREE_STATUS_INVALID_ARGUMENT,
                            "import ordinal out of range");
  }
  const iree_vm_FunctionDescriptor_t* target_descriptor =
      &module->function_descriptor_table[function.ordinal];

  // We first compute the frame size of the callee and the masks we'll use to
  // bounds check register access. This lets us allocate the entire frame
  // (header, frame, and register storage) as a single pointer bump below.

  // Round up register counts to the nearest power of 2 (if not already).
  // This let's us use bit masks on register accesses to do bounds checking
  // instead of more complex logic. The cost of these extra registers is only at
  // worst 2x the required cost: so not large when thinking about the normal
  // size of data used in an IREE app for tensors.
  //
  // Note that to allow the masking to work as a guard we need to ensure we at
  // least allocate 1 register; this way an i32[reg & mask] will always point at
  // valid memory even if mask == 0.
  uint32_t i32_register_count = iree_math_round_up_to_pow2_u32(
      VMMAX(1, target_descriptor->i32_register_count));
  uint32_t ref_register_count = iree_math_round_up_to_pow2_u32(
      VMMAX(1, target_descriptor->ref_register_count));
  if (IREE_UNLIKELY(i32_register_count > IREE_I32_REGISTER_MASK) ||
      IREE_UNLIKELY(ref_register_count > IREE_REF_REGISTER_MASK)) {
    // Register count overflow. A valid compiler should never produce files that
    // hit this.
    return iree_make_status(IREE_STATUS_RESOURCE_EXHAUSTED,
                            "register count overflow");
  }

  // We need to align the ref register start to the natural machine
  // alignment in case the compiler is expecting that (it makes it easier to
  // debug too).
  iree_host_size_t header_size =
      iree_math_align(sizeof(iree_vm_bytecode_frame_storage_t), 16);
  iree_host_size_t i32_register_size =
      iree_math_align(i32_register_count * sizeof(int32_t), 16);
  iree_host_size_t ref_register_size =
      iree_math_align(ref_register_count * sizeof(iree_vm_ref_t), 16);
  iree_host_size_t frame_size =
      header_size + i32_register_size + ref_register_size;

  // Enter function and allocate stack frame storage.
  IREE_RETURN_IF_ERROR(iree_vm_stack_function_enter(
      stack, &function, IREE_VM_STACK_FRAME_BYTECODE, frame_size,
      iree_vm_bytecode_stack_frame_cleanup, out_callee_frame));

  // Stash metadata and compute register pointers.
  iree_vm_bytecode_frame_storage_t* stack_storage =
      (iree_vm_bytecode_frame_storage_t*)iree_vm_stack_frame_storage(
          *out_callee_frame);
  stack_storage->i32_register_count = i32_register_count;
  stack_storage->ref_register_count = ref_register_count;
  stack_storage->i32_register_offset = header_size;
  stack_storage->ref_register_offset = header_size + i32_register_size;
  *out_callee_registers =
      iree_vm_bytecode_get_register_storage(*out_callee_frame);

  return iree_ok_status();
}

// Enters an internal bytecode stack frame from an external caller.
// A new |out_callee_frame| will be pushed to the stack with storage space for
// the registers used by the function and |arguments| will be marshaled into the
// ABI-defined registers.
//
// Note that callers are expected to have matched our expectations for
// |arguments| and we don't validate that here.
static iree_status_t iree_vm_bytecode_external_enter(
    iree_vm_stack_t* stack, const iree_vm_function_t function,
    iree_string_view_t cconv_arguments, iree_byte_span_t arguments,
    iree_vm_stack_frame_t** out_callee_frame,
    iree_vm_registers_t* out_callee_registers) {
  // Enter the bytecode function and allocate registers.
  IREE_RETURN_IF_ERROR(iree_vm_bytecode_function_enter(
      stack, function, out_callee_frame, out_callee_registers));

  // Marshal arguments from the ABI format to the VM registers.
  iree_vm_registers_t callee_registers = *out_callee_registers;
  uint16_t i32_reg = 0;
  uint16_t ref_reg = 0;
  const uint8_t* p = arguments.data;
  for (iree_host_size_t i = 0; i < cconv_arguments.size; ++i) {
    switch (cconv_arguments.data[i]) {
      case IREE_VM_CCONV_TYPE_INT32: {
        uint16_t dst_reg = i32_reg++;
        memcpy(&callee_registers.i32[dst_reg & callee_registers.i32_mask], p,
               sizeof(int32_t));
        p += sizeof(int32_t);
      } break;
      case IREE_VM_CCONV_TYPE_INT64: {
        uint16_t dst_reg = i32_reg;
        i32_reg += 2;
        memcpy(&callee_registers.i32[dst_reg & callee_registers.i32_mask], p,
               sizeof(int64_t));
        p += sizeof(int64_t);
      } break;
      case IREE_VM_CCONV_TYPE_REF: {
        uint16_t dst_reg = ref_reg++;
        iree_vm_ref_move(
            (iree_vm_ref_t*)p,
            &callee_registers.ref[dst_reg & callee_registers.ref_mask]);
        p += sizeof(iree_vm_ref_t);
      } break;
    }
  }

  return iree_ok_status();
}

// Leaves an internal bytecode stack frame and returns to an external caller.
// Registers will be marshaled from the |src_reg_list| to the |results| buffer.
//
// Note that callers are expected to have matched our expectations for
// |results| and we don't validate that here.
static iree_status_t iree_vm_bytecode_external_leave(
    iree_vm_stack_t* stack, iree_vm_stack_frame_t* callee_frame,
    const iree_vm_registers_t* IREE_RESTRICT callee_registers,
    const iree_vm_register_list_t* IREE_RESTRICT src_reg_list,
    iree_string_view_t cconv_results, iree_byte_span_t results) {
  // Marshal results from registers to the ABI results buffer.
  uint8_t* p = results.data;
  for (iree_host_size_t i = 0; i < cconv_results.size; ++i) {
    uint16_t src_reg = src_reg_list->registers[i];
    switch (cconv_results.data[i]) {
      case IREE_VM_CCONV_TYPE_INT32: {
        memcpy(p, &callee_registers->i32[src_reg & callee_registers->i32_mask],
               sizeof(int32_t));
        p += sizeof(int32_t);
      } break;
      case IREE_VM_CCONV_TYPE_INT64: {
        memcpy(
            p,
            &callee_registers->i32[src_reg & (callee_registers->i32_mask & ~1)],
            sizeof(int64_t));
        p += sizeof(int64_t);
      } break;
      case IREE_VM_CCONV_TYPE_REF: {
        iree_vm_ref_move(
            &callee_registers->ref[src_reg & callee_registers->ref_mask],
            (iree_vm_ref_t*)p);
        p += sizeof(iree_vm_ref_t);
      } break;
    }
  }

  // Leave and deallocate bytecode stack frame.
  return iree_vm_stack_function_leave(stack);
}

// Enters an internal bytecode stack frame from a parent bytecode frame.
// Registers in |src_reg_list| will be marshaled into the callee frame and the
// |dst_reg_list| will be stashed for use when leaving the frame.
static iree_status_t iree_vm_bytecode_internal_enter(
    iree_vm_stack_t* stack, iree_vm_module_t* module, int32_t function_ordinal,
    const iree_vm_register_list_t* IREE_RESTRICT src_reg_list,
    const iree_vm_register_list_t* IREE_RESTRICT dst_reg_list,
    iree_vm_stack_frame_t** out_callee_frame,
    iree_vm_registers_t* out_callee_registers) {
  // Stash the destination register list for result values on the caller.
  iree_vm_bytecode_frame_storage_t* caller_storage =
      (iree_vm_bytecode_frame_storage_t*)iree_vm_stack_frame_storage(
          iree_vm_stack_current_frame(stack));
  caller_storage->return_registers = dst_reg_list;

  // NOTE: after this call the caller registers may be invalid and need to be
  // requeried.
  iree_vm_function_t function;
  function.module = module;
  function.linkage = IREE_VM_FUNCTION_LINKAGE_INTERNAL;
  function.ordinal = function_ordinal;
  IREE_RETURN_IF_ERROR(iree_vm_bytecode_function_enter(
      stack, function, out_callee_frame, out_callee_registers));

  // Remaps argument/result registers from a source list in the caller/callee
  // frame to the 0-N ABI registers in the callee/caller frame.
  // This assumes that the destination stack frame registers are unused and ok
  // to overwrite directly. Each bank begins left-aligned at 0 and increments
  // per arg of its type.
  iree_vm_registers_t src_regs =
      iree_vm_bytecode_get_register_storage(iree_vm_stack_parent_frame(stack));
  iree_vm_registers_t* dst_regs = out_callee_registers;
  int i32_reg_offset = 0;
  int ref_reg_offset = 0;
  for (int i = 0; i < src_reg_list->size; ++i) {
    // TODO(benvanik): change encoding to avoid this branching.
    // Could write two arrays: one for prims and one for refs.
    uint16_t src_reg = src_reg_list->registers[i];
    if (src_reg & IREE_REF_REGISTER_TYPE_BIT) {
      uint16_t dst_reg = ref_reg_offset++;
      memset(&dst_regs->ref[dst_reg & dst_regs->ref_mask], 0,
             sizeof(iree_vm_ref_t));
      iree_vm_ref_retain_or_move(src_reg & IREE_REF_REGISTER_MOVE_BIT,
                                 &src_regs.ref[src_reg & src_regs.ref_mask],
                                 &dst_regs->ref[dst_reg & dst_regs->ref_mask]);
    } else {
      uint16_t dst_reg = i32_reg_offset++;
      dst_regs->i32[dst_reg & dst_regs->i32_mask] =
          src_regs.i32[src_reg & src_regs.i32_mask];
    }
  }

  return iree_ok_status();
}

// Leaves an internal bytecode stack frame and returns to the parent bytecode
// frame. |src_reg_list| registers will be marshaled into the dst_reg_list
// provided by the caller frame when entering.
static iree_status_t iree_vm_bytecode_internal_leave(
    iree_vm_stack_t* stack, iree_vm_stack_frame_t* callee_frame,
    const iree_vm_registers_t callee_registers,
    const iree_vm_register_list_t* IREE_RESTRICT src_reg_list,
    iree_vm_stack_frame_t** out_caller_frame,
    iree_vm_registers_t* out_caller_registers) {
  // Remaps registers from source to destination across frames.
  // Registers from the |src_regs| will be copied/moved to |dst_regs| with the
  // mappings provided by |src_reg_list| and |dst_reg_list|. It's assumed that
  // the mappings are matching by type and - in the case that they aren't -
  // things will get weird (but not crash).
  *out_caller_frame = iree_vm_stack_parent_frame(stack);
  iree_vm_bytecode_frame_storage_t* caller_storage =
      (iree_vm_bytecode_frame_storage_t*)iree_vm_stack_frame_storage(
          *out_caller_frame);
  const iree_vm_register_list_t* dst_reg_list =
      caller_storage->return_registers;
  VMCHECK(src_reg_list->size <= dst_reg_list->size);
  if (IREE_UNLIKELY(src_reg_list->size > dst_reg_list->size)) {
    return iree_make_status(IREE_STATUS_FAILED_PRECONDITION,
                            "src/dst reg count mismatch on internal return");
  }
  iree_vm_registers_t caller_registers =
      iree_vm_bytecode_get_register_storage(*out_caller_frame);
  for (int i = 0; i < src_reg_list->size; ++i) {
    // TODO(benvanik): change encoding to avoid this branching.
    // Could write two arrays: one for prims and one for refs.
    uint16_t src_reg = src_reg_list->registers[i];
    uint16_t dst_reg = dst_reg_list->registers[i];
    if (src_reg & IREE_REF_REGISTER_TYPE_BIT) {
      iree_vm_ref_retain_or_move(
          src_reg & IREE_REF_REGISTER_MOVE_BIT,
          &callee_registers.ref[src_reg & callee_registers.ref_mask],
          &caller_registers.ref[dst_reg & caller_registers.ref_mask]);
    } else {
      caller_registers.i32[dst_reg & caller_registers.i32_mask] =
          callee_registers.i32[src_reg & callee_registers.i32_mask];
    }
  }

  // Leave and deallocate bytecode stack frame.
  *out_caller_registers = caller_registers;
  return iree_vm_stack_function_leave(stack);
}

// Populates an import call arguments
static void iree_vm_bytecode_populate_import_cconv_arguments(
    iree_string_view_t cconv_arguments,
    const iree_vm_registers_t caller_registers,
    const iree_vm_register_list_t* IREE_RESTRICT segment_size_list,
    const iree_vm_register_list_t* IREE_RESTRICT src_reg_list,
    iree_byte_span_t storage) {
  uint8_t* IREE_RESTRICT p = storage.data;
  for (iree_host_size_t i = 0, seg_i = 0, reg_i = 0; i < cconv_arguments.size;
       ++i, ++seg_i) {
    switch (cconv_arguments.data[i]) {
      case IREE_VM_CCONV_TYPE_INT32: {
        memcpy(p,
               &caller_registers.i32[src_reg_list->registers[reg_i++] &
                                     caller_registers.i32_mask],
               sizeof(int32_t));
        p += sizeof(int32_t);
      } break;
      case IREE_VM_CCONV_TYPE_INT64: {
        memcpy(p,
               &caller_registers.i32[src_reg_list->registers[reg_i++] &
                                     (caller_registers.i32_mask & ~1)],
               sizeof(int64_t));
        p += sizeof(int64_t);
      } break;
      case IREE_VM_CCONV_TYPE_REF: {
        uint16_t src_reg = src_reg_list->registers[reg_i++];
        iree_vm_ref_retain_or_move(
            src_reg & IREE_REF_REGISTER_MOVE_BIT,
            &caller_registers.ref[src_reg & caller_registers.ref_mask],
            (iree_vm_ref_t*)p);
        p += sizeof(iree_vm_ref_t);
      } break;
      case IREE_VM_CCONV_TYPE_SPAN_START: {
        VMCHECK(segment_size_list);
        int32_t span_count = segment_size_list->registers[seg_i];
        memcpy(p, &span_count, sizeof(int32_t));
        p += sizeof(int32_t);
        if (!span_count) {
          // No items; skip the span.
          do {
            ++i;
          } while (i < cconv_arguments.size &&
                   cconv_arguments.data[i] != IREE_VM_CCONV_TYPE_SPAN_END);
          continue;
        }
        iree_host_size_t span_start_i = i + 1;
        for (int32_t j = 0; j < span_count; ++j) {
          for (i = span_start_i;
               i < cconv_arguments.size &&
               cconv_arguments.data[i] != IREE_VM_CCONV_TYPE_SPAN_END;
               ++i) {
            // TODO(benvanik): share with switch above.
            switch (cconv_arguments.data[i]) {
              case IREE_VM_CCONV_TYPE_INT32: {
                memcpy(p,
                       &caller_registers.i32[src_reg_list->registers[reg_i++] &
                                             caller_registers.i32_mask],
                       sizeof(int32_t));
                p += sizeof(int32_t);
              } break;
              case IREE_VM_CCONV_TYPE_INT64: {
                memcpy(p,
                       &caller_registers.i32[src_reg_list->registers[reg_i++] &
                                             (caller_registers.i32_mask & ~1)],
                       sizeof(int64_t));
                p += sizeof(int64_t);
              } break;
              case IREE_VM_CCONV_TYPE_REF: {
                uint16_t src_reg = src_reg_list->registers[reg_i++];
                iree_vm_ref_retain_or_move(
                    src_reg & IREE_REF_REGISTER_MOVE_BIT,
                    &caller_registers.ref[src_reg & caller_registers.ref_mask],
                    (iree_vm_ref_t*)p);
                p += sizeof(iree_vm_ref_t);
              } break;
            }
          }
        }
      } break;
    }
  }
}

// Issues a populated import call and marshals the results into |dst_reg_list|.
static iree_status_t iree_vm_bytecode_issue_import_call(
    iree_vm_stack_t* stack, const iree_vm_function_call_t call,
    iree_string_view_t cconv_results,
    const iree_vm_register_list_t* IREE_RESTRICT dst_reg_list,
    iree_vm_stack_frame_t** out_caller_frame,
    iree_vm_registers_t* out_caller_registers,
    iree_vm_execution_result_t* out_result) {
  // Call external function.
  iree_status_t call_status = call.function.module->begin_call(
      call.function.module->self, stack, &call, out_result);
  if (IREE_UNLIKELY(!iree_status_is_ok(call_status))) {
    // TODO(benvanik): set execution result to failure/capture stack.
    return iree_status_annotate(call_status,
                                iree_make_cstring_view("while calling import"));
  }

  // NOTE: we don't support yielding within imported functions right now so it's
  // safe to assume the stack is still valid here. If the called function can
  // yield then we'll need to requery all pointers here.
  *out_caller_frame = iree_vm_stack_current_frame(stack);
  *out_caller_registers =
      iree_vm_bytecode_get_register_storage(*out_caller_frame);

  // Marshal outputs from the ABI results buffer to registers.
  iree_vm_registers_t caller_registers = *out_caller_registers;
  uint8_t* IREE_RESTRICT p = call.results.data;
  for (iree_host_size_t i = 0; i < cconv_results.size && i < dst_reg_list->size;
       ++i) {
    uint16_t dst_reg = dst_reg_list->registers[i];
    switch (cconv_results.data[i]) {
      case IREE_VM_CCONV_TYPE_INT32:
        memcpy(&caller_registers.i32[dst_reg & caller_registers.i32_mask], p,
               sizeof(int32_t));
        p += sizeof(int32_t);
        break;
      case IREE_VM_CCONV_TYPE_INT64:
        memcpy(
            &caller_registers.i32[dst_reg & (caller_registers.i32_mask & ~1)],
            p, sizeof(int64_t));
        p += sizeof(int64_t);
        break;
      case IREE_VM_CCONV_TYPE_REF:
        iree_vm_ref_move(
            (iree_vm_ref_t*)p,
            &caller_registers.ref[dst_reg & caller_registers.ref_mask]);
        p += sizeof(iree_vm_ref_t);
        break;
    }
  }

  return iree_ok_status();
}

// Calls an imported function from another module.
// Marshals the |src_reg_list| registers into ABI storage and results into
// |dst_reg_list|.
static iree_status_t iree_vm_bytecode_call_import(
    iree_vm_stack_t* stack, const iree_vm_bytecode_module_state_t* module_state,
    uint32_t import_ordinal, const iree_vm_registers_t caller_registers,
    const iree_vm_register_list_t* IREE_RESTRICT src_reg_list,
    const iree_vm_register_list_t* IREE_RESTRICT dst_reg_list,
    iree_vm_stack_frame_t** out_caller_frame,
    iree_vm_registers_t* out_caller_registers,
    iree_vm_execution_result_t* out_result) {
  // Prepare |call| by looking up the import information.
  import_ordinal &= 0x7FFFFFFFu;
  if (IREE_UNLIKELY(import_ordinal >= module_state->import_count)) {
    return iree_make_status(IREE_STATUS_INVALID_ARGUMENT,
                            "import ordinal out of range");
  }
  const iree_vm_bytecode_import_t* import =
      &module_state->import_table[import_ordinal];
  iree_vm_function_call_t call;
  memset(&call, 0, sizeof(call));
  call.function = import->function;
  IREE_DISPATCH_LOG_CALL(&call.function);

  // Marshal inputs from registers to the ABI arguments buffer.
  call.arguments.data_length = import->argument_buffer_size;
  call.arguments.data = iree_alloca(call.arguments.data_length);
  memset(call.arguments.data, 0, call.arguments.data_length);
  iree_vm_bytecode_populate_import_cconv_arguments(
      import->arguments, caller_registers,
      /*segment_size_list=*/NULL, src_reg_list, call.arguments);

  // Issue the call and handle results.
  call.results.data_length = import->result_buffer_size;
  call.results.data = iree_alloca(call.results.data_length);
  memset(call.results.data, 0, call.results.data_length);
  return iree_vm_bytecode_issue_import_call(stack, call, import->results,
                                            dst_reg_list, out_caller_frame,
                                            out_caller_registers, out_result);
}

// Calls a variadic imported function from another module.
// Marshals the |src_reg_list| registers into ABI storage and results into
// |dst_reg_list|. |segment_size_list| contains the counts within each segment.
static iree_status_t iree_vm_bytecode_call_import_variadic(
    iree_vm_stack_t* stack, const iree_vm_bytecode_module_state_t* module_state,
    uint32_t import_ordinal, const iree_vm_registers_t caller_registers,
    const iree_vm_register_list_t* IREE_RESTRICT segment_size_list,
    const iree_vm_register_list_t* IREE_RESTRICT src_reg_list,
    const iree_vm_register_list_t* IREE_RESTRICT dst_reg_list,
    iree_vm_stack_frame_t** out_caller_frame,
    iree_vm_registers_t* out_caller_registers,
    iree_vm_execution_result_t* out_result) {
  // Prepare |call| by looking up the import information.
  import_ordinal &= 0x7FFFFFFFu;
  if (IREE_UNLIKELY(import_ordinal >= module_state->import_count)) {
    return iree_make_status(IREE_STATUS_INVALID_ARGUMENT,
                            "import ordinal out of range");
  }
  const iree_vm_bytecode_import_t* import =
      &module_state->import_table[import_ordinal];
  iree_vm_function_call_t call;
  memset(&call, 0, sizeof(call));
  call.function = import->function;
  IREE_DISPATCH_LOG_CALL(&call.function);

  // Allocate ABI argument/result storage taking into account the variadic
  // segments.
  IREE_RETURN_IF_ERROR(iree_vm_function_call_compute_cconv_fragment_size(
      import->arguments, segment_size_list, &call.arguments.data_length));
  call.arguments.data = iree_alloca(call.arguments.data_length);
  memset(call.arguments.data, 0, call.arguments.data_length);

  // Marshal inputs from registers to the ABI arguments buffer.
  iree_vm_bytecode_populate_import_cconv_arguments(
      import->arguments, caller_registers, segment_size_list, src_reg_list,
      call.arguments);

  // Issue the call and handle results.
  call.results.data_length = import->result_buffer_size;
  call.results.data = iree_alloca(call.results.data_length);
  memset(call.results.data, 0, call.results.data_length);
  return iree_vm_bytecode_issue_import_call(stack, call, import->results,
                                            dst_reg_list, out_caller_frame,
                                            out_caller_registers, out_result);
}

//===----------------------------------------------------------------------===//
// Main interpreter dispatch routine
//===----------------------------------------------------------------------===//

iree_status_t iree_vm_bytecode_dispatch(
    iree_vm_stack_t* stack, iree_vm_bytecode_module_t* module,
    const iree_vm_function_call_t* call, iree_string_view_t cconv_arguments,
    iree_string_view_t cconv_results, iree_vm_execution_result_t* out_result) {
  memset(out_result, 0, sizeof(*out_result));

  // When required emit the dispatch tables here referencing the labels we are
  // defining below.
  DEFINE_DISPATCH_TABLES();

  // Enter function (as this is the initial call).
  // The callee's return will take care of storing the output registers when it
  // actually does return, either immediately or in the future via a resume.
  iree_vm_stack_frame_t* current_frame = NULL;
  iree_vm_registers_t regs;
  IREE_RETURN_IF_ERROR(
      iree_vm_bytecode_external_enter(stack, call->function, cconv_arguments,
                                      call->arguments, &current_frame, &regs));

  // Primary dispatch state. This is our 'native stack frame' and really
  // just enough to make dereferencing common addresses (like the current
  // offset) faster. You can think of this like CPU state (like PC).
  //
  // The hope is that the compiler decides to keep these in registers (as
  // they are touched for every instruction executed). The frame will change
  // as we call into different functions.
  const iree_vm_bytecode_module_state_t* IREE_RESTRICT module_state =
      (iree_vm_bytecode_module_state_t*)current_frame->module_state;
  const uint8_t* IREE_RESTRICT bytecode_data =
      module->bytecode_data.data +
      module->function_descriptor_table[current_frame->function.ordinal]
          .bytecode_offset;
  iree_vm_source_offset_t pc = current_frame->pc;
  const int32_t entry_frame_depth = current_frame->depth;

  BEGIN_DISPATCH_CORE() {
    //===------------------------------------------------------------------===//
    // Globals
    //===------------------------------------------------------------------===//

    DISPATCH_OP(CORE, GlobalLoadI32, {
      uint32_t byte_offset = VM_DecGlobalAttr("global");
      if (IREE_UNLIKELY(byte_offset >=
                        module_state->rwdata_storage.data_length)) {
        return iree_make_status(
            IREE_STATUS_OUT_OF_RANGE,
            "global byte_offset out of range: %d (rwdata=%zu)", byte_offset,
            module_state->rwdata_storage.data_length);
      }
      int32_t* value = VM_DecResultRegI32("value");
      const int32_t* global_ptr =
          (const int32_t*)(module_state->rwdata_storage.data + byte_offset);
      *value = *global_ptr;
    });

    DISPATCH_OP(CORE, GlobalStoreI32, {
      uint32_t byte_offset = VM_DecGlobalAttr("global");
      if (IREE_UNLIKELY(byte_offset >=
                        module_state->rwdata_storage.data_length)) {
        return iree_make_status(
            IREE_STATUS_OUT_OF_RANGE,
            "global byte_offset out of range: %d (rwdata=%zu)", byte_offset,
            module_state->rwdata_storage.data_length);
      }
      int32_t value = VM_DecOperandRegI32("value");
      int32_t* global_ptr =
          (int32_t*)(module_state->rwdata_storage.data + byte_offset);
      *global_ptr = value;
    });

    DISPATCH_OP(CORE, GlobalLoadIndirectI32, {
      uint32_t byte_offset = VM_DecOperandRegI32("global");
      if (IREE_UNLIKELY(byte_offset >=
                        module_state->rwdata_storage.data_length)) {
        return iree_make_status(
            IREE_STATUS_OUT_OF_RANGE,
            "global byte_offset out of range: %d (rwdata=%zu)", byte_offset,
            module_state->rwdata_storage.data_length);
      }
      int32_t* value = VM_DecResultRegI32("value");
      const int32_t* global_ptr =
          (const int32_t*)(module_state->rwdata_storage.data + byte_offset);
      *value = *global_ptr;
    });

    DISPATCH_OP(CORE, GlobalStoreIndirectI32, {
      uint32_t byte_offset = VM_DecOperandRegI32("global");
      if (IREE_UNLIKELY(byte_offset >=
                        module_state->rwdata_storage.data_length)) {
        return iree_make_status(
            IREE_STATUS_OUT_OF_RANGE,
            "global byte_offset out of range: %d (rwdata=%zu)", byte_offset,
            module_state->rwdata_storage.data_length);
      }
      int32_t value = VM_DecOperandRegI32("value");
      int32_t* global_ptr =
          (int32_t*)(module_state->rwdata_storage.data + byte_offset);
      *global_ptr = value;
    });

    DISPATCH_OP(CORE, GlobalLoadRef, {
      uint32_t global = VM_DecGlobalAttr("global");
      if (IREE_UNLIKELY(global >= module_state->global_ref_count)) {
        return iree_make_status(
            IREE_STATUS_OUT_OF_RANGE,
            "global ref ordinal out of range: %d (table=%zu)", global,
            module_state->global_ref_count);
      }
      const iree_vm_type_def_t* type_def = VM_DecTypeOf("value");
      bool result_is_move;
      iree_vm_ref_t* result = VM_DecResultRegRef("value", &result_is_move);
      iree_vm_ref_t* global_ref = &module_state->global_ref_table[global];
      IREE_RETURN_IF_ERROR(iree_vm_ref_retain_or_move_checked(
          result_is_move, global_ref, type_def->ref_type, result));
    });

    DISPATCH_OP(CORE, GlobalStoreRef, {
      uint32_t global = VM_DecGlobalAttr("global");
      if (IREE_UNLIKELY(global >= module_state->global_ref_count)) {
        return iree_make_status(
            IREE_STATUS_OUT_OF_RANGE,
            "global ref ordinal out of range: %d (table=%zu)", global,
            module_state->global_ref_count);
      }
      const iree_vm_type_def_t* type_def = VM_DecTypeOf("value");
      bool value_is_move;
      iree_vm_ref_t* value = VM_DecOperandRegRef("value", &value_is_move);
      iree_vm_ref_t* global_ref = &module_state->global_ref_table[global];
      IREE_RETURN_IF_ERROR(iree_vm_ref_retain_or_move_checked(
          value_is_move, value, type_def->ref_type, global_ref));
    });

    DISPATCH_OP(CORE, GlobalLoadIndirectRef, {
      uint32_t global = VM_DecGlobalAttr("global");
      if (IREE_UNLIKELY(global >= module_state->global_ref_count)) {
        return iree_make_status(
            IREE_STATUS_OUT_OF_RANGE,
            "global ref ordinal out of range: %d (table=%zu)", global,
            module_state->global_ref_count);
      }
      const iree_vm_type_def_t* type_def = VM_DecTypeOf("value");
      bool result_is_move;
      iree_vm_ref_t* result = VM_DecResultRegRef("value", &result_is_move);
      iree_vm_ref_t* global_ref = &module_state->global_ref_table[global];
      IREE_RETURN_IF_ERROR(iree_vm_ref_retain_or_move_checked(
          result_is_move, global_ref, type_def->ref_type, result));
    });

    DISPATCH_OP(CORE, GlobalStoreIndirectRef, {
      uint32_t global = VM_DecGlobalAttr("global");
      if (IREE_UNLIKELY(global >= module_state->global_ref_count)) {
        return iree_make_status(
            IREE_STATUS_OUT_OF_RANGE,
            "global ref ordinal out of range: %d (table=%zu)", global,
            module_state->global_ref_count);
      }
      const iree_vm_type_def_t* type_def = VM_DecTypeOf("value");
      bool value_is_move;
      iree_vm_ref_t* value = VM_DecOperandRegRef("value", &value_is_move);
      iree_vm_ref_t* global_ref = &module_state->global_ref_table[global];
      IREE_RETURN_IF_ERROR(iree_vm_ref_retain_or_move_checked(
          value_is_move, value, type_def->ref_type, global_ref));
    });

    //===------------------------------------------------------------------===//
    // Constants
    //===------------------------------------------------------------------===//

    DISPATCH_OP(CORE, ConstI32, {
      int32_t value = VM_DecIntAttr32("value");
      int32_t* result = VM_DecResultRegI32("result");
      *result = value;
    });

    DISPATCH_OP(CORE, ConstI32Zero, {
      int32_t* result = VM_DecResultRegI32("result");
      *result = 0;
    });

    DISPATCH_OP(CORE, ConstRefZero, {
      bool result_is_move;
      iree_vm_ref_t* result = VM_DecResultRegRef("result", &result_is_move);
      iree_vm_ref_release(result);
    });

    DISPATCH_OP(CORE, ConstRefRodata, {
      uint32_t rodata_ordinal = VM_DecRodataAttr("rodata");
      if (IREE_UNLIKELY(rodata_ordinal >= module_state->rodata_ref_count)) {
        return iree_make_status(
            IREE_STATUS_OUT_OF_RANGE,
            "rodata ref ordinal out of range: %d (table=%zu)", rodata_ordinal,
            module_state->rodata_ref_count);
      }
      bool result_is_move;
      iree_vm_ref_t* result = VM_DecResultRegRef("value", &result_is_move);
      IREE_RETURN_IF_ERROR(iree_vm_ref_wrap_retain(
          &module_state->rodata_ref_table[rodata_ordinal],
          iree_vm_ro_byte_buffer_type_id(), result));
    });

    //===------------------------------------------------------------------===//
    // Lists
    //===------------------------------------------------------------------===//

    DISPATCH_OP(CORE, ListAlloc, {
      const iree_vm_type_def_t* element_type_def = VM_DecTypeOf("element_type");
      uint32_t initial_capacity = VM_DecOperandRegI32("initial_capacity");
      bool result_is_move;
      iree_vm_ref_t* result = VM_DecResultRegRef("result", &result_is_move);
      iree_vm_list_t* list = NULL;
      IREE_RETURN_IF_ERROR(iree_vm_list_create(
          element_type_def, initial_capacity, module_state->allocator, &list));
      IREE_RETURN_IF_ERROR(
          iree_vm_ref_wrap_assign(list, iree_vm_list_type_id(), result));
    });

    DISPATCH_OP(CORE, ListReserve, {
      bool list_is_move;
      iree_vm_ref_t* list_ref = VM_DecOperandRegRef("list", &list_is_move);
      iree_vm_list_t* list = iree_vm_list_deref(list_ref);
      if (IREE_UNLIKELY(!list)) {
        return iree_make_status(IREE_STATUS_INVALID_ARGUMENT, "list is null");
      }
      uint32_t minimum_capacity = VM_DecOperandRegI32("minimum_capacity");
      IREE_RETURN_IF_ERROR(iree_vm_list_reserve(list, minimum_capacity));
    });

    DISPATCH_OP(CORE, ListSize, {
      bool list_is_move;
      iree_vm_ref_t* list_ref = VM_DecOperandRegRef("list", &list_is_move);
      iree_vm_list_t* list = iree_vm_list_deref(list_ref);
      if (IREE_UNLIKELY(!list)) {
        return iree_make_status(IREE_STATUS_INVALID_ARGUMENT, "list is null");
      }
      int32_t* result = VM_DecResultRegI32("result");
      *result = (int32_t)iree_vm_list_size(list);
    });

    DISPATCH_OP(CORE, ListResize, {
      bool list_is_move;
      iree_vm_ref_t* list_ref = VM_DecOperandRegRef("list", &list_is_move);
      iree_vm_list_t* list = iree_vm_list_deref(list_ref);
      if (IREE_UNLIKELY(!list)) {
        return iree_make_status(IREE_STATUS_INVALID_ARGUMENT, "list is null");
      }
      uint32_t new_size = VM_DecOperandRegI32("new_size");
      IREE_RETURN_IF_ERROR(iree_vm_list_resize(list, new_size));
    });

    DISPATCH_OP(CORE, ListGetI32, {
      bool list_is_move;
      iree_vm_ref_t* list_ref = VM_DecOperandRegRef("list", &list_is_move);
      iree_vm_list_t* list = iree_vm_list_deref(list_ref);
      if (IREE_UNLIKELY(!list)) {
        return iree_make_status(IREE_STATUS_INVALID_ARGUMENT, "list is null");
      }
      uint32_t index = VM_DecOperandRegI32("index");
      int32_t* result = VM_DecResultRegI32("result");
      iree_vm_value_t value;
      IREE_RETURN_IF_ERROR(iree_vm_list_get_value_as(
          list, index, IREE_VM_VALUE_TYPE_I32, &value));
      *result = value.i32;
    });

    DISPATCH_OP(CORE, ListSetI32, {
      bool list_is_move;
      iree_vm_ref_t* list_ref = VM_DecOperandRegRef("list", &list_is_move);
      iree_vm_list_t* list = iree_vm_list_deref(list_ref);
      if (!list) {
        return iree_make_status(IREE_STATUS_INVALID_ARGUMENT, "list is null");
      }
      uint32_t index = VM_DecOperandRegI32("index");
      int32_t raw_value = VM_DecOperandRegI32("raw_value");
      iree_vm_value_t value = iree_vm_value_make_i32(raw_value);
      IREE_RETURN_IF_ERROR(iree_vm_list_set_value(list, index, &value));
    });

    DISPATCH_OP(CORE, ListGetRef, {
      // bool list_is_move;
      // iree_vm_ref_t* list_ref = VM_DecOperandRegRef("list", &list_is_move);
      // iree_vm_list_t* list = iree_vm_list_deref(list_ref);
      // if (!list) return iree_make_status(IREE_STATUS_INVALID_ARGUMENT);
      // uint32_t index = VM_DecOperandRegI32("index");
      // iree_vm_ref_t* result = VM_DecResultRegRef("result");
      return iree_make_status(IREE_STATUS_UNIMPLEMENTED,
                              "vm.list.get.ref not implemented");
    });

    DISPATCH_OP(CORE, ListSetRef, {
      // bool list_is_move;
      // iree_vm_ref_t* list_ref = VM_DecOperandRegRef("list", &list_is_move);
      // iree_vm_list_t* list = iree_vm_list_deref(list_ref);
      // if (!list) return iree_make_status(IREE_STATUS_INVALID_ARGUMENT);
      // uint32_t index = VM_DecOperandRegI32("index");
      // bool operand_is_move = VM_DecOperandRegRefIsMove("value");
      // iree_vm_ref_t* operand = VM_DecOperandRegRef("value");
      return iree_make_status(IREE_STATUS_UNIMPLEMENTED,
                              "vm.list.set.ref not implemented");
    });

    //===------------------------------------------------------------------===//
    // Conditional assignment
    //===------------------------------------------------------------------===//

    DISPATCH_OP(CORE, SelectI32, {
      int32_t condition = VM_DecOperandRegI32("condition");
      int32_t true_value = VM_DecOperandRegI32("true_value");
      int32_t false_value = VM_DecOperandRegI32("false_value");
      int32_t* result = VM_DecResultRegI32("result");
      *result = condition ? true_value : false_value;
    });

    DISPATCH_OP(CORE, SelectRef, {
      int32_t condition = VM_DecOperandRegI32("condition");
      // TODO(benvanik): remove the type_id and use either LHS/RHS (if both are
      // null then output is always null so no need to know the type).
      const iree_vm_type_def_t* type_def = VM_DecTypeOf("true_value");
      bool true_value_is_move;
      iree_vm_ref_t* true_value =
          VM_DecOperandRegRef("true_value", &true_value_is_move);
      bool false_value_is_move;
      iree_vm_ref_t* false_value =
          VM_DecOperandRegRef("false_value", &false_value_is_move);
      bool result_is_move;
      iree_vm_ref_t* result = VM_DecResultRegRef("result", &result_is_move);
      if (condition) {
        // Select LHS.
        IREE_RETURN_IF_ERROR(iree_vm_ref_retain_or_move_checked(
            true_value_is_move, true_value, type_def->ref_type, result));
        if (false_value_is_move) iree_vm_ref_release(false_value);
      } else {
        // Select RHS.
        IREE_RETURN_IF_ERROR(iree_vm_ref_retain_or_move_checked(
            false_value_is_move, false_value, type_def->ref_type, result));
        if (true_value_is_move) iree_vm_ref_release(true_value);
      }
    });

    DISPATCH_OP(CORE, SwitchI32, {
      int32_t index = VM_DecOperandRegI32("index");
      int32_t default_value = VM_DecIntAttr32("default_value");
      const iree_vm_register_list_t* value_reg_list =
          VM_DecVariadicOperands("values");
      int32_t* result = VM_DecResultRegI32("result");
      if (index >= 0 && index < value_reg_list->size) {
        *result = regs.i32[value_reg_list->registers[index] & regs.i32_mask];
      } else {
        *result = default_value;
      }
    });

    DISPATCH_OP(CORE, SwitchRef, {
      int32_t index = VM_DecOperandRegI32("index");
      const iree_vm_type_def_t* type_def = VM_DecTypeOf("result");
      bool default_is_move;
      iree_vm_ref_t* default_value =
          VM_DecOperandRegRef("default_value", &default_is_move);
      const iree_vm_register_list_t* value_reg_list =
          VM_DecVariadicOperands("values");
      bool result_is_move;
      iree_vm_ref_t* result = VM_DecResultRegRef("result", &result_is_move);
      if (index >= 0 && index < value_reg_list->size) {
        bool is_move =
            value_reg_list->registers[index] & IREE_REF_REGISTER_MOVE_BIT;
        iree_vm_ref_t* new_value =
            &regs.ref[value_reg_list->registers[index] & regs.ref_mask];
        IREE_RETURN_IF_ERROR(iree_vm_ref_retain_or_move_checked(
            is_move, new_value, type_def->ref_type, result));
      } else {
        IREE_RETURN_IF_ERROR(iree_vm_ref_retain_or_move_checked(
            default_is_move, default_value, type_def->ref_type, result));
      }
    });

    //===------------------------------------------------------------------===//
    // Native integer arithmetic
    //===------------------------------------------------------------------===//

#define DISPATCH_OP_CORE_UNARY_ALU_I32(op_name, type, op) \
  DISPATCH_OP(CORE, op_name, {                            \
    int32_t operand = VM_DecOperandRegI32("operand");     \
    int32_t* result = VM_DecResultRegI32("result");       \
    *result = (int32_t)(op((type)operand));               \
  });

#define DISPATCH_OP_CORE_BINARY_ALU_I32(op_name, type, op) \
  DISPATCH_OP(CORE, op_name, {                             \
    int32_t lhs = VM_DecOperandRegI32("lhs");              \
    int32_t rhs = VM_DecOperandRegI32("rhs");              \
    int32_t* result = VM_DecResultRegI32("result");        \
    *result = (int32_t)(((type)lhs)op((type)rhs));         \
  });

    DISPATCH_OP_CORE_BINARY_ALU_I32(AddI32, int32_t, +);
    DISPATCH_OP_CORE_BINARY_ALU_I32(SubI32, int32_t, -);
    DISPATCH_OP_CORE_BINARY_ALU_I32(MulI32, int32_t, *);
    DISPATCH_OP_CORE_BINARY_ALU_I32(DivI32S, int32_t, /);
    DISPATCH_OP_CORE_BINARY_ALU_I32(DivI32U, uint32_t, /);
    DISPATCH_OP_CORE_BINARY_ALU_I32(RemI32S, int32_t, %);
    DISPATCH_OP_CORE_BINARY_ALU_I32(RemI32U, uint32_t, %);
    DISPATCH_OP_CORE_UNARY_ALU_I32(NotI32, uint32_t, ~);
    DISPATCH_OP_CORE_BINARY_ALU_I32(AndI32, uint32_t, &);
    DISPATCH_OP_CORE_BINARY_ALU_I32(OrI32, uint32_t, |);
    DISPATCH_OP_CORE_BINARY_ALU_I32(XorI32, uint32_t, ^);

    //===------------------------------------------------------------------===//
    // Casting and type conversion/emulation
    //===------------------------------------------------------------------===//

#define DISPATCH_OP_CORE_CAST_I32(op_name, src_type, dst_type) \
  DISPATCH_OP(CORE, op_name, {                                 \
    int32_t operand = VM_DecOperandRegI32("operand");          \
    int32_t* result = VM_DecResultRegI32("result");            \
    *result = (dst_type)((src_type)operand);                   \
  });

    DISPATCH_OP_CORE_CAST_I32(TruncI32I8, uint32_t, uint8_t);
    DISPATCH_OP_CORE_CAST_I32(TruncI32I16, uint32_t, uint16_t);
    DISPATCH_OP_CORE_CAST_I32(ExtI8I32S, int8_t, int32_t);
    DISPATCH_OP_CORE_CAST_I32(ExtI8I32U, uint8_t, uint32_t);
    DISPATCH_OP_CORE_CAST_I32(ExtI16I32S, int16_t, int32_t);
    DISPATCH_OP_CORE_CAST_I32(ExtI16I32U, uint16_t, uint32_t);

    //===------------------------------------------------------------------===//
    // Native bitwise shifts and rotates
    //===------------------------------------------------------------------===//

#define DISPATCH_OP_CORE_SHIFT_I32(op_name, type, op) \
  DISPATCH_OP(CORE, op_name, {                        \
    int32_t operand = VM_DecOperandRegI32("operand"); \
    int8_t amount = VM_DecConstI8("amount");          \
    int32_t* result = VM_DecResultRegI32("result");   \
    *result = (int32_t)(((type)operand)op amount);    \
  });

    DISPATCH_OP_CORE_SHIFT_I32(ShlI32, int32_t, <<);
    DISPATCH_OP_CORE_SHIFT_I32(ShrI32S, int32_t, >>);
    DISPATCH_OP_CORE_SHIFT_I32(ShrI32U, uint32_t, >>);

    //===------------------------------------------------------------------===//
    // Comparison ops
    //===------------------------------------------------------------------===//

#define DISPATCH_OP_CORE_CMP_I32(op_name, type, op) \
  DISPATCH_OP(CORE, op_name, {                      \
    int32_t lhs = VM_DecOperandRegI32("lhs");       \
    int32_t rhs = VM_DecOperandRegI32("rhs");       \
    int32_t* result = VM_DecResultRegI32("result"); \
    *result = (((type)lhs)op((type)rhs)) ? 1 : 0;   \
  });

    DISPATCH_OP_CORE_CMP_I32(CmpEQI32, int32_t, ==);
    DISPATCH_OP_CORE_CMP_I32(CmpNEI32, int32_t, !=);
    DISPATCH_OP_CORE_CMP_I32(CmpLTI32S, int32_t, <);
    DISPATCH_OP_CORE_CMP_I32(CmpLTI32U, uint32_t, <);
    DISPATCH_OP(CORE, CmpNZI32, {
      int32_t operand = VM_DecOperandRegI32("operand");
      int32_t* result = VM_DecResultRegI32("result");
      *result = (operand != 0) ? 1 : 0;
    });

    DISPATCH_OP(CORE, CmpEQRef, {
      bool lhs_is_move;
      iree_vm_ref_t* lhs = VM_DecOperandRegRef("lhs", &lhs_is_move);
      bool rhs_is_move;
      iree_vm_ref_t* rhs = VM_DecOperandRegRef("rhs", &rhs_is_move);
      int32_t* result = VM_DecResultRegI32("result");
      *result = iree_vm_ref_equal(lhs, rhs);
      if (lhs_is_move) iree_vm_ref_release(lhs);
      if (rhs_is_move) iree_vm_ref_release(rhs);
    });
    DISPATCH_OP(CORE, CmpNERef, {
      bool lhs_is_move;
      iree_vm_ref_t* lhs = VM_DecOperandRegRef("lhs", &lhs_is_move);
      bool rhs_is_move;
      iree_vm_ref_t* rhs = VM_DecOperandRegRef("rhs", &rhs_is_move);
      int32_t* result = VM_DecResultRegI32("result");
      *result = !iree_vm_ref_equal(lhs, rhs);
      if (lhs_is_move) iree_vm_ref_release(lhs);
      if (rhs_is_move) iree_vm_ref_release(rhs);
    });
    DISPATCH_OP(CORE, CmpNZRef, {
      bool operand_is_move;
      iree_vm_ref_t* operand = VM_DecOperandRegRef("operand", &operand_is_move);
      int32_t* result = VM_DecResultRegI32("result");
      *result = operand->ptr != NULL ? 1 : 0;
      if (operand_is_move) iree_vm_ref_release(operand);
    });

    //===------------------------------------------------------------------===//
    // Control flow
    //===------------------------------------------------------------------===//

    DISPATCH_OP(CORE, Branch, {
      int32_t block_pc = VM_DecBranchTarget("dest");
      const iree_vm_register_remap_list_t* remap_list =
          VM_DecBranchOperands("operands");
      pc = block_pc;
      iree_vm_bytecode_dispatch_remap_branch_registers(regs, remap_list);
    });

    DISPATCH_OP(CORE, CondBranch, {
      int32_t condition = VM_DecOperandRegI32("condition");
      int32_t true_block_pc = VM_DecBranchTarget("true_dest");
      const iree_vm_register_remap_list_t* true_remap_list =
          VM_DecBranchOperands("true_operands");
      int32_t false_block_pc = VM_DecBranchTarget("false_dest");
      const iree_vm_register_remap_list_t* false_remap_list =
          VM_DecBranchOperands("false_operands");
      if (condition) {
        pc = true_block_pc;
        iree_vm_bytecode_dispatch_remap_branch_registers(regs, true_remap_list);
      } else {
        pc = false_block_pc;
        iree_vm_bytecode_dispatch_remap_branch_registers(regs,
                                                         false_remap_list);
      }
    });

    DISPATCH_OP(CORE, Call, {
      int32_t function_ordinal = VM_DecFuncAttr("callee");
      const iree_vm_register_list_t* src_reg_list =
          VM_DecVariadicOperands("operands");
      const iree_vm_register_list_t* dst_reg_list =
          VM_DecVariadicResults("results");
      current_frame->pc = pc;

      // NOTE: we assume validation has ensured these functions exist.
      // TODO(benvanik): something more clever than just a high bit?
      int is_import = (function_ordinal & 0x80000000u) != 0;
      if (is_import) {
        // Call import (and possible yield).
        IREE_RETURN_IF_ERROR(iree_vm_bytecode_call_import(
            stack, module_state, function_ordinal, regs, src_reg_list,
            dst_reg_list, &current_frame, &regs, out_result));
      } else {
        // Switch execution to the target function and continue running in the
        // bytecode dispatcher.
        IREE_RETURN_IF_ERROR(iree_vm_bytecode_internal_enter(
            stack, current_frame->function.module, function_ordinal,
            src_reg_list, dst_reg_list, &current_frame, &regs));
        bytecode_data =
            module->bytecode_data.data +
            module->function_descriptor_table[function_ordinal].bytecode_offset;
        pc = current_frame->pc;
      }
    });

    DISPATCH_OP(CORE, CallVariadic, {
      // TODO(benvanik): dedupe with above or merge and always have the seg size
      // list be present (but empty) for non-variadic calls.
      int32_t function_ordinal = VM_DecFuncAttr("callee");
      const iree_vm_register_list_t* segment_size_list =
          VM_DecVariadicOperands("segment_sizes");
      const iree_vm_register_list_t* src_reg_list =
          VM_DecVariadicOperands("operands");
      const iree_vm_register_list_t* dst_reg_list =
          VM_DecVariadicResults("results");
      current_frame->pc = pc;

      // NOTE: we assume validation has ensured these functions exist.
      // TODO(benvanik): something more clever than just a high bit?
      int is_import = (function_ordinal & 0x80000000u) != 0;
      if (IREE_UNLIKELY(!is_import)) {
        // Variadic calls are currently only supported for import functions.
        return iree_make_status(
            IREE_STATUS_FAILED_PRECONDITION,
            "variadic calls only supported for internal callees");
      }

      // Call import (and possible yield).
      IREE_RETURN_IF_ERROR(iree_vm_bytecode_call_import_variadic(
          stack, module_state, function_ordinal, regs, segment_size_list,
          src_reg_list, dst_reg_list, &current_frame, &regs, out_result));
    });

    DISPATCH_OP(CORE, Return, {
      const iree_vm_register_list_t* src_reg_list =
          VM_DecVariadicOperands("operands");
      current_frame->pc = pc;

      if (current_frame->depth <= entry_frame_depth) {
        // Return from the top-level entry frame - return back to call().
        return iree_vm_bytecode_external_leave(stack, current_frame, &regs,
                                               src_reg_list, cconv_results,
                                               call->results);
      }

      // Store results into the caller frame and pop back to the parent.
      IREE_RETURN_IF_ERROR(iree_vm_bytecode_internal_leave(
          stack, current_frame, regs, src_reg_list, &current_frame, &regs));

      // Reset dispatch state so we can continue executing in the caller.
      bytecode_data =
          module->bytecode_data.data +
          module->function_descriptor_table[current_frame->function.ordinal]
              .bytecode_offset;
      pc = current_frame->pc;
    });

    DISPATCH_OP(CORE, Fail, {
      uint32_t status_code = VM_DecOperandRegI32("status");
      iree_string_view_t message;
      VM_DecStrAttr("message", &message);
      if (status_code != 0) {
        // TODO(benvanik): capture source information.
        return iree_status_allocate(status_code, "<vm>", 0, message);
      }
    });

    //===------------------------------------------------------------------===//
    // Async/fiber ops
    //===------------------------------------------------------------------===//

    DISPATCH_OP(CORE, Yield, {
      // TODO(benvanik): yield with execution results.
      return iree_ok_status();
    });

    //===------------------------------------------------------------------===//
    // Debugging
    //===------------------------------------------------------------------===//

    DISPATCH_OP(CORE, Trace, {
      iree_string_view_t event_name;
      VM_DecStrAttr("event_name", &event_name);
      const iree_vm_register_list_t* src_reg_list =
          VM_DecVariadicOperands("operands");
      // TODO(benvanik): trace (if enabled).
      iree_vm_bytecode_dispatch_discard_registers(regs, src_reg_list);
    });

    DISPATCH_OP(CORE, Print, {
      iree_string_view_t event_name;
      VM_DecStrAttr("event_name", &event_name);
      const iree_vm_register_list_t* src_reg_list =
          VM_DecVariadicOperands("operands");
      // TODO(benvanik): print.
      iree_vm_bytecode_dispatch_discard_registers(regs, src_reg_list);
    });

    DISPATCH_OP(CORE, Break, {
      // TODO(benvanik): break unconditionally.
      int32_t block_pc = VM_DecBranchTarget("dest");
      const iree_vm_register_remap_list_t* remap_list =
          VM_DecBranchOperands("operands");
      iree_vm_bytecode_dispatch_remap_branch_registers(regs, remap_list);
      pc = block_pc;
    });

    DISPATCH_OP(CORE, CondBreak, {
      int32_t condition = VM_DecOperandRegI32("condition");
      if (condition) {
        // TODO(benvanik): cond break.
      }
      int32_t block_pc = VM_DecBranchTarget("dest");
      const iree_vm_register_remap_list_t* remap_list =
          VM_DecBranchOperands("operands");
      iree_vm_bytecode_dispatch_remap_branch_registers(regs, remap_list);
      pc = block_pc;
    });

    //===------------------------------------------------------------------===//
    // Extension trampolines
    //===------------------------------------------------------------------===//

    BEGIN_DISPATCH_PREFIX(PrefixExtI64, EXT_I64) {
#if IREE_VM_EXT_I64_ENABLE
      //===----------------------------------------------------------------===//
      // ExtI64: Globals
      //===----------------------------------------------------------------===//

      DISPATCH_OP(EXT_I64, GlobalLoadI64, {
        uint32_t byte_offset = VM_DecGlobalAttr("global");
        if (IREE_UNLIKELY(byte_offset >=
                          module_state->rwdata_storage.data_length)) {
          return iree_make_status(
              IREE_STATUS_OUT_OF_RANGE,
              "global byte_offset out of range: %d (rwdata=%zu)", byte_offset,
              module_state->rwdata_storage.data_length);
        }
        int64_t* value = VM_DecResultRegI64("value");
        const int64_t* global_ptr =
            (const int64_t*)(module_state->rwdata_storage.data + byte_offset);
        *value = *global_ptr;
      });

      DISPATCH_OP(EXT_I64, GlobalStoreI64, {
        uint32_t byte_offset = VM_DecGlobalAttr("global");
        if (IREE_UNLIKELY(byte_offset >=
                          module_state->rwdata_storage.data_length)) {
          return iree_make_status(
              IREE_STATUS_OUT_OF_RANGE,
              "global byte_offset out of range: %d (rwdata=%zu)", byte_offset,
              module_state->rwdata_storage.data_length);
        }
        int64_t value = VM_DecOperandRegI64("value");
        int64_t* global_ptr =
            (int64_t*)(module_state->rwdata_storage.data + byte_offset);
        *global_ptr = value;
      });

      DISPATCH_OP(EXT_I64, GlobalLoadIndirectI64, {
        uint32_t byte_offset = VM_DecOperandRegI32("global");
        if (IREE_UNLIKELY(byte_offset >=
                          module_state->rwdata_storage.data_length)) {
          return iree_make_status(
              IREE_STATUS_OUT_OF_RANGE,
              "global byte_offset out of range: %d (rwdata=%zu)", byte_offset,
              module_state->rwdata_storage.data_length);
        }
        int64_t* value = VM_DecResultRegI64("value");
        const int64_t* global_ptr =
            (const int64_t*)(module_state->rwdata_storage.data + byte_offset);
        *value = *global_ptr;
      });

      DISPATCH_OP(EXT_I64, GlobalStoreIndirectI64, {
        uint32_t byte_offset = VM_DecOperandRegI32("global");
        if (IREE_UNLIKELY(byte_offset >=
                          module_state->rwdata_storage.data_length)) {
          return iree_make_status(
              IREE_STATUS_OUT_OF_RANGE,
              "global byte_offset out of range: %d (rwdata=%zu)", byte_offset,
              module_state->rwdata_storage.data_length);
        }
        int64_t value = VM_DecOperandRegI64("value");
        int64_t* global_ptr =
            (int64_t*)(module_state->rwdata_storage.data + byte_offset);
        *global_ptr = value;
      });

      //===----------------------------------------------------------------===//
      // ExtI64: Constants
      //===----------------------------------------------------------------===//

      DISPATCH_OP(EXT_I64, ConstI64, {
        int64_t value = VM_DecIntAttr64("value");
        int64_t* result = VM_DecResultRegI64("result");
        *result = value;
      });

      DISPATCH_OP(EXT_I64, ConstI64Zero, {
        int64_t* result = VM_DecResultRegI64("result");
        *result = 0;
      });

      //===----------------------------------------------------------------===//
      // ExtI64: Lists
      //===----------------------------------------------------------------===//

      DISPATCH_OP(EXT_I64, ListGetI64, {
        bool list_is_move;
        iree_vm_ref_t* list_ref = VM_DecOperandRegRef("list", &list_is_move);
        iree_vm_list_t* list = iree_vm_list_deref(list_ref);
        if (IREE_UNLIKELY(!list)) {
          return iree_make_status(IREE_STATUS_INVALID_ARGUMENT, "list is null");
        }
        uint32_t index = VM_DecOperandRegI32("index");
        int64_t* result = VM_DecResultRegI64("result");
        iree_vm_value_t value;
        IREE_RETURN_IF_ERROR(iree_vm_list_get_value_as(
            list, index, IREE_VM_VALUE_TYPE_I64, &value));
        *result = value.i32;
      });

      DISPATCH_OP(EXT_I64, ListSetI64, {
        bool list_is_move;
        iree_vm_ref_t* list_ref = VM_DecOperandRegRef("list", &list_is_move);
        iree_vm_list_t* list = iree_vm_list_deref(list_ref);
        if (IREE_UNLIKELY(!list)) {
          return iree_make_status(IREE_STATUS_INVALID_ARGUMENT, "list is null");
        }
        uint32_t index = VM_DecOperandRegI32("index");
        int64_t raw_value = VM_DecOperandRegI64("value");
        iree_vm_value_t value = iree_vm_value_make_i64(raw_value);
        IREE_RETURN_IF_ERROR(iree_vm_list_set_value(list, index, &value));
      });

      //===----------------------------------------------------------------===//
      // ExtI64: Conditional assignment
      //===----------------------------------------------------------------===//

      DISPATCH_OP(EXT_I64, SelectI64, {
        int32_t condition = VM_DecOperandRegI32("condition");
        int64_t true_value = VM_DecOperandRegI64("true_value");
        int64_t false_value = VM_DecOperandRegI64("false_value");
        int64_t* result = VM_DecResultRegI64("result");
        *result = condition ? true_value : false_value;
      });

      DISPATCH_OP(EXT_I64, SwitchI64, {
        int32_t index = VM_DecOperandRegI32("index");
        int64_t default_value = VM_DecIntAttr64("default_value");
        const iree_vm_register_list_t* value_reg_list =
            VM_DecVariadicOperands("values");
        int64_t* result = VM_DecResultRegI64("result");
        if (index >= 0 && index < value_reg_list->size) {
          *result =
              regs.i32[value_reg_list->registers[index] & (regs.i32_mask & ~1)];
        } else {
          *result = default_value;
        }
      });

      //===----------------------------------------------------------------===//
      // ExtI64: Native integer arithmetic
      //===----------------------------------------------------------------===//

#define DISPATCH_OP_EXT_I64_UNARY_ALU_I64(op_name, type, op) \
  DISPATCH_OP(EXT_I64, op_name, {                            \
    int64_t operand = VM_DecOperandRegI64("operand");        \
    int64_t* result = VM_DecResultRegI64("result");          \
    *result = (int64_t)(op((type)operand));                  \
  });

#define DISPATCH_OP_EXT_I64_BINARY_ALU_I64(op_name, type, op) \
  DISPATCH_OP(EXT_I64, op_name, {                             \
    int64_t lhs = VM_DecOperandRegI64("lhs");                 \
    int64_t rhs = VM_DecOperandRegI64("rhs");                 \
    int64_t* result = VM_DecResultRegI64("result");           \
    *result = (int64_t)(((type)lhs)op((type)rhs));            \
  });

      DISPATCH_OP_EXT_I64_BINARY_ALU_I64(AddI64, int64_t, +);
      DISPATCH_OP_EXT_I64_BINARY_ALU_I64(SubI64, int64_t, -);
      DISPATCH_OP_EXT_I64_BINARY_ALU_I64(MulI64, int64_t, *);
      DISPATCH_OP_EXT_I64_BINARY_ALU_I64(DivI64S, int64_t, /);
      DISPATCH_OP_EXT_I64_BINARY_ALU_I64(DivI64U, uint64_t, /);
      DISPATCH_OP_EXT_I64_BINARY_ALU_I64(RemI64S, int64_t, %);
      DISPATCH_OP_EXT_I64_BINARY_ALU_I64(RemI64U, uint64_t, %);
      DISPATCH_OP_EXT_I64_UNARY_ALU_I64(NotI64, uint64_t, ~);
      DISPATCH_OP_EXT_I64_BINARY_ALU_I64(AndI64, uint64_t, &);
      DISPATCH_OP_EXT_I64_BINARY_ALU_I64(OrI64, uint64_t, |);
      DISPATCH_OP_EXT_I64_BINARY_ALU_I64(XorI64, uint64_t, ^);

      //===----------------------------------------------------------------===//
      // ExtI64: Casting and type conversion/emulation
      //===----------------------------------------------------------------===//

#define DISPATCH_OP_EXT_I64_CAST_I64(op_name, src_type, dst_type) \
  DISPATCH_OP(EXT_I64, op_name, {                                 \
    int64_t operand = VM_DecOperandRegI64("operand");             \
    int64_t* result = VM_DecResultRegI64("result");               \
    *result = (dst_type)((src_type)operand);                      \
  });

      DISPATCH_OP_EXT_I64_CAST_I64(TruncI64I32, uint64_t, uint32_t);
      DISPATCH_OP_EXT_I64_CAST_I64(ExtI32I64S, int32_t, int64_t);
      DISPATCH_OP_EXT_I64_CAST_I64(ExtI32I64U, uint32_t, uint64_t);

      //===----------------------------------------------------------------===//
      // ExtI64: Native bitwise shifts and rotates
      //===----------------------------------------------------------------===//

#define DISPATCH_OP_EXT_I64_SHIFT_I64(op_name, type, op) \
  DISPATCH_OP(EXT_I64, op_name, {                        \
    int64_t operand = VM_DecOperandRegI64("operand");    \
    int8_t amount = VM_DecConstI8("amount");             \
    int64_t* result = VM_DecResultRegI64("result");      \
    *result = (int64_t)(((type)operand)op amount);       \
  });

      DISPATCH_OP_EXT_I64_SHIFT_I64(ShlI64, int64_t, <<);
      DISPATCH_OP_EXT_I64_SHIFT_I64(ShrI64S, int64_t, >>);
      DISPATCH_OP_EXT_I64_SHIFT_I64(ShrI64U, uint64_t, >>);

      //===----------------------------------------------------------------===//
      // ExtI64: Comparison ops
      //===----------------------------------------------------------------===//

#define DISPATCH_OP_EXT_I64_CMP_I64(op_name, type, op) \
  DISPATCH_OP(EXT_I64, op_name, {                      \
    int64_t lhs = VM_DecOperandRegI64("lhs");          \
    int64_t rhs = VM_DecOperandRegI64("rhs");          \
    int32_t* result = VM_DecResultRegI32("result");    \
    *result = (((type)lhs)op((type)rhs)) ? 1 : 0;      \
  });

      DISPATCH_OP_EXT_I64_CMP_I64(CmpEQI64, int64_t, ==);
      DISPATCH_OP_EXT_I64_CMP_I64(CmpNEI64, int64_t, !=);
      DISPATCH_OP_EXT_I64_CMP_I64(CmpLTI64S, int64_t, <);
      DISPATCH_OP_EXT_I64_CMP_I64(CmpLTI64U, uint64_t, <);
      DISPATCH_OP(EXT_I64, CmpNZI64, {
        int64_t operand = VM_DecOperandRegI64("operand");
        int32_t* result = VM_DecResultRegI32("result");
        *result = (operand != 0) ? 1 : 0;
      });
#else
      return iree_make_status(IREE_STATUS_UNIMPLEMENTED);
#endif  // IREE_VM_EXT_I64_ENABLE
    }
    END_DISPATCH_PREFIX();

    DISPATCH_OP(CORE, PrefixExtF32,
                { return iree_make_status(IREE_STATUS_UNIMPLEMENTED); });

    DISPATCH_OP(CORE, PrefixExtF64,
                { return iree_make_status(IREE_STATUS_UNIMPLEMENTED); });

    // NOLINTNEXTLINE(misc-static-assert)
    DISPATCH_UNHANDLED_CORE();
  }
  END_DISPATCH_CORE();
}<|MERGE_RESOLUTION|>--- conflicted
+++ resolved
@@ -18,25 +18,6 @@
 #include "iree/base/tracing.h"
 #include "iree/vm/api.h"
 #include "iree/vm/bytecode_dispatch_util.h"
-<<<<<<< HEAD
-
-//===----------------------------------------------------------------------===//
-// Math utilities, kept here to limit dependencies
-//===----------------------------------------------------------------------===//
-
-// Rounds up the value to the nearest power of 2 (if not already a power of 2).
-static inline uint32_t iree_math_round_up_to_pow2_u32(uint32_t n) {
-  n--;
-  n |= n >> 1;
-  n |= n >> 2;
-  n |= n >> 4;
-  n |= n >> 8;
-  n |= n >> 16;
-  n++;
-  return n;
-}
-=======
->>>>>>> 1f86f0ef
 
 //===----------------------------------------------------------------------===//
 // Register remapping utilities
